--- conflicted
+++ resolved
@@ -15,11 +15,7 @@
 2               ! write to file: 0 = dS(E)/dE; 1 = S(m)/[Ew]; 2 = both
 # XENON 100:
 1               ! Xe100? 1= Calc. rates for Xe100
-<<<<<<< HEAD
-0 0              ! Error [-1,1]; N(e), sig_PMT  *3
-=======
 0 0             ! Error [-1,1]; N(e), sig_PMT  *3
->>>>>>> 6cc2e742
 131             ! Atot. 131 for Xe
 3. 14.          ! PE to integrate
 1               ! Write to file: 0= dS/ds1, 1= S1, 2=both
