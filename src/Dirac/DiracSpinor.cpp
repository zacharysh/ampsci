#include "Dirac/DiracSpinor.hpp"
#include "Maths/Grid.hpp"
#include "Maths/NumCalc_quadIntegrate.hpp"
#include "Physics/AtomData.hpp"
#include <algorithm>
#include <cmath>
#include <string>
#include <utility>
#include <vector>

constexpr bool update_pinf = false; // for psi += psi'
// XXX If true, sets all to num_points! [when damping orbitals!?]

//******************************************************************************
DiracSpinor::DiracSpinor(int in_n, int in_k, const Grid &rgrid)
    : p_rgrid(&rgrid),                               //
      n(in_n), k(in_k), en(0.0),                     //
      f(std::vector<double>(rgrid.num_points, 0.0)), //
      g(f),                                          //
      p0(0),                                         //
      pinf(rgrid.num_points),                        //
      its(-1), eps(-1), occ_frac(0),                 //
      m_twoj(AtomData::twoj_k(in_k)),                //
      m_l(AtomData::l_k(in_k)),                      //
      m_parity(AtomData::parity_k(in_k)),            //
      m_k_index(AtomData::indexFromKappa(in_k)) {}

//******************************************************************************
std::string DiracSpinor::symbol(bool gnuplot) const {
  // Readable symbol (s_1/2, p_{3/2} etc.).
  // gnuplot-firndly '{}' braces optional.
  std::string ostring1 = (n > 0) ? std::to_string(n) + AtomData::l_symbol(m_l)
                                 : AtomData::l_symbol(m_l);
  std::string ostring2 = gnuplot ? "_{" + std::to_string(m_twoj) + "/2}"
                                 : "_" + std::to_string(m_twoj) + "/2";
  return ostring1 + ostring2;
}

std::string DiracSpinor::shortSymbol() const {
  std::string pm = (k < 0) ? "+" : "-";
  return n > 0 ? std::to_string(n) + AtomData::l_symbol(m_l) + pm
               : AtomData::l_symbol(m_l) + pm;
}

//******************************************************************************
double DiracSpinor::norm() const { return std::sqrt((*this) * (*this)); }

//******************************************************************************
void DiracSpinor::scale(const double factor) {
  for (std::size_t i = 0; i < pinf; ++i)
    f[i] *= factor;
  for (std::size_t i = 0; i < pinf; ++i)
    g[i] *= factor;
  // // XXX Need this for some reason!??
  // Means something beyond pinf is hapenning!?!? XXX XXX
  for (std::size_t i = pinf; i < f.size(); ++i)
    f[i] = 0;
  for (std::size_t i = pinf; i < f.size(); ++i)
    g[i] = 0;
}
//------------------------------------------------------------------------------
void DiracSpinor::scale(const std::vector<double> &v) {
  for (std::size_t i = 0; i < pinf; ++i) {
    f[i] *= v[i];
    g[i] *= v[i];
  }
}

//******************************************************************************
void DiracSpinor::normalise(double norm_to) {
  double rescale_factor = norm_to / norm();
  scale(rescale_factor);
}

//******************************************************************************
std::pair<double, double> DiracSpinor::r0pinfratio() const {
  auto max_abs_compare = [](double a, double b) {
    return std::fabs(a) < std::fabs(b);
  };
  auto max_pos = std::max_element(f.begin(), f.begin() + pinf, max_abs_compare);
  auto r0_ratio = f[p0] / *max_pos;
  auto pinf_ratio = f[pinf - 1] / *max_pos;
  return std::make_pair(r0_ratio, pinf_ratio);
  // nb: do i care about ratio to max? or just value?
}

//******************************************************************************
//******************************************************************************
double operator*(const DiracSpinor &lhs, const DiracSpinor &rhs) {
  // Note: ONLY radial part ("F" radial spinor)
  const auto imin = std::max(lhs.p0, rhs.p0);
  const auto imax = std::min(lhs.pinf, rhs.pinf);
  const auto &dr = lhs.p_rgrid->drdu;
<<<<<<< HEAD
  const auto ff = NumCalc::integrate_any(1.0, imin, imax, lhs.f, rhs.f, dr);
  const auto gg = NumCalc::integrate_any(1.0, imin, imax, lhs.g, rhs.g, dr);
=======
  const auto ff = NumCalc::integrate(1.0, 0, imax, lhs.f, rhs.f, dr);
  const auto gg = NumCalc::integrate(1.0, 0, imax, lhs.g, rhs.g, dr);
>>>>>>> fffd2b75
  return (ff + gg) * lhs.p_rgrid->du;
}

DiracSpinor &DiracSpinor::operator+=(const DiracSpinor &rhs) {
  // // XXX Here: pinf update_pinf
  if (update_pinf)
    pinf = std::max(pinf, rhs.pinf);
  auto imax = std::min(pinf, rhs.pinf); // shouldn't be needed, but safer
  for (std::size_t i = 0; i < imax; i++)
    f[i] += rhs.f[i];
  for (std::size_t i = 0; i < imax; i++)
    g[i] += rhs.g[i];
  return *this;
}
DiracSpinor operator+(DiracSpinor lhs, const DiracSpinor &rhs) {
  lhs += rhs;
  return lhs;
}
DiracSpinor &DiracSpinor::operator-=(const DiracSpinor &rhs) {
  // XXX Here: pinf update_pinf
  if (update_pinf)
    pinf = std::max(pinf, rhs.pinf);
  auto imax = std::min(pinf, rhs.pinf); // shouldn't be needed, but safer
  for (std::size_t i = 0; i < imax; i++)
    f[i] -= rhs.f[i];
  for (std::size_t i = 0; i < imax; i++)
    g[i] -= rhs.g[i];
  return *this;
}
DiracSpinor operator-(DiracSpinor lhs, const DiracSpinor &rhs) {
  lhs -= rhs;
  return lhs;
}

DiracSpinor &DiracSpinor::operator*=(const double x) {
  scale(x);
  return *this;
}
DiracSpinor operator*(DiracSpinor lhs, const double x) {
  lhs *= x;
  return lhs;
}
DiracSpinor operator*(const double x, DiracSpinor rhs) {
  rhs *= x;
  return rhs;
}

DiracSpinor &DiracSpinor::operator*=(const std::vector<double> &v) {
  scale(v);
  return *this;
}
DiracSpinor operator*(const std::vector<double> &v, DiracSpinor rhs) {
  rhs *= v;
  return rhs;
}

DiracSpinor &DiracSpinor::operator=(const DiracSpinor &other) {
  // XXX Update kappa and n???
  if (this != &other) {
    en = other.en;
    f = other.f;
    g = other.g;
    p0 = other.p0;
    pinf = other.pinf;
  }
  return *this;
}

//******************************************************************************
//******************************************************************************
// comparitor overloads:

bool operator==(const DiracSpinor &lhs, const DiracSpinor &rhs) {
  return lhs.n == rhs.n && lhs.k == rhs.k;
}

bool operator!=(const DiracSpinor &lhs, const DiracSpinor &rhs) {
  return !(lhs == rhs);
}

bool operator<(const DiracSpinor &lhs, const DiracSpinor &rhs) {
  if (lhs.n == rhs.n)
    return lhs.m_k_index < rhs.m_k_index;
  return lhs.n < rhs.n;
}

bool operator>(const DiracSpinor &lhs, const DiracSpinor &rhs) {
  return rhs < lhs;
}

bool operator<=(const DiracSpinor &lhs, const DiracSpinor &rhs) {
  return !(lhs > rhs);
}

bool operator>=(const DiracSpinor &lhs, const DiracSpinor &rhs) {
  return !(lhs < rhs);
}<|MERGE_RESOLUTION|>--- conflicted
+++ resolved
@@ -91,13 +91,8 @@
   const auto imin = std::max(lhs.p0, rhs.p0);
   const auto imax = std::min(lhs.pinf, rhs.pinf);
   const auto &dr = lhs.p_rgrid->drdu;
-<<<<<<< HEAD
-  const auto ff = NumCalc::integrate_any(1.0, imin, imax, lhs.f, rhs.f, dr);
-  const auto gg = NumCalc::integrate_any(1.0, imin, imax, lhs.g, rhs.g, dr);
-=======
-  const auto ff = NumCalc::integrate(1.0, 0, imax, lhs.f, rhs.f, dr);
-  const auto gg = NumCalc::integrate(1.0, 0, imax, lhs.g, rhs.g, dr);
->>>>>>> fffd2b75
+  const auto ff = NumCalc::integrate(1.0, imin, imax, lhs.f, rhs.f, dr);
+  const auto gg = NumCalc::integrate(1.0, imin, imax, lhs.g, rhs.g, dr);
   return (ff + gg) * lhs.p_rgrid->du;
 }
 
