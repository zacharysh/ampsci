#pragma once
// Add new module includes here:
// (Modules don't _need_ to be in Modules/ directory
#include "Kionisation/Module_Kionisation.hpp"
#include "Modules/Breit.hpp"
#include "Modules/HFAnomaly.hpp"
#include "Modules/VQE.hpp"
#include "Modules/basic.hpp"
#include "Modules/exampleModule.hpp"
#include "Modules/ladder.hpp"
#include "Modules/lifetimes.hpp"
#include "Modules/matrixElements.hpp"
#include "Modules/muonic.hpp"
#include "Modules/pnc.hpp"
#include "Modules/polarisability.hpp"
#include "Modules/qed.hpp"
#include "Modules/runModules.hpp"
#include "Modules/screeningFactors.hpp"
#include "Modules/thirdOrder.hpp"
#include "Modules/isotopeShift.hpp"

#include <iostream>
#include <string>
#include <tuple>
#include <vector>
class Wavefunction;
namespace IO {
class InputBlock;
} // namespace IO

namespace Module {

//! function (function ptr) signature for modules
using module_function_t = void (*)(const IO::InputBlock &input,
                                   const Wavefunction &wf);

struct ModuleInfo {
  std::string name;
  module_function_t function;
  std::string description;
};

//! List of all available modules as pair (name, function):
//! {"ModuleName", &ModuleName, "ModuleDescription"}.
//! You must add any new modules to this list.
static const std::vector<ModuleInfo> module_list{
    {"Tests", &tests, "Some basic wavefunction numerical tests"},
    {"testBasis", &testBasis, "Tests of basis and spectrum"},
    {"WriteOrbitals", &writeOrbitals, "Write orbitals to disk for plotting"},
    {"matrixElements", &matrixElements,
     "Calculates matrix elements of any operator"},
    {"CI_matrixElements", &CI_matrixElements,
     "Calculates matrix elements of any operator for CI wavefunctions"},
    {"structureRad", &structureRad,
     "Calculates structure radiation + normalisation corrections using "
     "perturbation theory"},
    {"normalisation", &normalisation,
     "Calculates normalisation correction via derivative of Sigma"},
    {"thirdOrderME", &thirdOrderME,
     "Calculates Third-order matrix elements. Obsolete?"},
    {"lifetimes", &lifetimes, "Calculate radiative lifetimes (E1, E2, M1)"},
    {"polarisability", &polarisability, "Calculates static polarisabilities"},
    {"dynamicPolarisability", &dynamicPolarisability,
     "Calculates dynamic polarisabilities"},
    {"transitionPolarisability", &transitionPolarisability,
     "Calculates transition polarisabilities"},
<<<<<<< HEAD
    {"structureRad", &structureRad,
     "Calculates Struct. Rad + Normalisation corrections to MEs"},
    {"isotopeShift", &isotopeShift,
     "Calculates (field) isotope shift constants"},
=======
    {"fieldShift", &fieldShift,
     "Calculates field-shift constants (isotope shift)"},
    {"fieldShift2", &fieldShift2,
     "Calculates field-shift constants (isotope shift)"},
>>>>>>> 4b830e6b
    {"QED", &QED, "QED corrections to energies/matrix elements"},
    {"Breit", &Breit, "Breit corrections to energies"},
    {"ladder", &ladder, "Calculates ladder diagrams and energy corrections"},
    {"Kionisation", &Kionisation, "Calculate atomic ionisation form-factors"},
    {"continuum", &continuum, "Compute and use continuum wavefunctions"},
    {"HFAnomaly", &HFAnomaly,
     "Calculates Bohr-Weisskopf effect and hyperfine anomaly"},
    {"screeningFactors", &screeningFactors,
     "Calculates Feynman electron screening factors"},
    {"pnc", &calculatePNC, "Calculates APV amplitudes"},
    {"muonPV", &muonPV, "For testing/playing with muonic PV"},
    {"muon", &muon,
     "Calculating muonic wavefunctions, energies, matrix elements"},
    {"VQE", &VQE, "For testing/playing with VQE method"},

    {"exampleModule", &exampleModule, "A short description of the module"}};

} // namespace Module<|MERGE_RESOLUTION|>--- conflicted
+++ resolved
@@ -64,17 +64,14 @@
      "Calculates dynamic polarisabilities"},
     {"transitionPolarisability", &transitionPolarisability,
      "Calculates transition polarisabilities"},
-<<<<<<< HEAD
     {"structureRad", &structureRad,
      "Calculates Struct. Rad + Normalisation corrections to MEs"},
     {"isotopeShift", &isotopeShift,
      "Calculates (field) isotope shift constants"},
-=======
     {"fieldShift", &fieldShift,
      "Calculates field-shift constants (isotope shift)"},
     {"fieldShift2", &fieldShift2,
      "Calculates field-shift constants (isotope shift)"},
->>>>>>> 4b830e6b
     {"QED", &QED, "QED corrections to energies/matrix elements"},
     {"Breit", &Breit, "Breit corrections to energies"},
     {"ladder", &ladder, "Calculates ladder diagrams and energy corrections"},
