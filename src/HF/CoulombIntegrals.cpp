--- conflicted
+++ resolved
@@ -474,12 +474,7 @@
   auto num_points = grid->num_points;
   vabk.resize(num_points); // for safety
 
-<<<<<<< HEAD
-  // auto irmax = std::max(phi_a.pinf, phi_b.pinf);
-  auto irmax = num_points;
-=======
   auto irmax = num_points; // std::min(phi_a.pinf, phi_b.pinf);
->>>>>>> 52ba8194
 
   double Ax = 0.0,
          Bx = 0.0; // A, B defined in equations/comments above
@@ -492,15 +487,9 @@
           powkp1(grid->r[i]);
   }
 
-<<<<<<< HEAD
-  // For "direct" part, can't cut!
-  // if (phi_a == phi_b)
-  // irmax = num_points;
-=======
   // // For "direct" part, can't cut!
   // if (phi_a == phi_b)
   //   irmax = num_points;
->>>>>>> 52ba8194
 
   vabk[0] = Bx * du;
   for (std::size_t i = 1; i < irmax; i++) {
