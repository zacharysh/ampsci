--- conflicted
+++ resolved
@@ -27,15 +27,9 @@
   Coulomb(const Grid &in_grid, const std::vector<DiracSpinor> &in_core,
           const std::vector<DiracSpinor> &in_valence);
 
-<<<<<<< HEAD
-  static void calculate_y_ijk(const DiracSpinor &phi_a,
-                              const DiracSpinor &phi_b, const int k,
-                              std::vector<double> &vabk,
+  static void calculate_y_ijk(const DiracSpinor &Fa, const DiracSpinor &Fb,
+                              const int k, std::vector<double> &vabk,
                               const std::size_t maxi = 0);
-=======
-  static void calculate_y_ijk(const DiracSpinor &Fa, const DiracSpinor &Fb,
-                              const int k, std::vector<double> &vabk);
->>>>>>> 76d3f48d
 
 public: // functions
   void form_core_core();
@@ -50,24 +44,22 @@
                                          const DiracSpinor &Fc,
                                          const DiracSpinor &Fd) const;
 
-  static double Rk_abcd_any(const DiracSpinor &psi_a, const DiracSpinor &psi_b,
-                            const DiracSpinor &psi_c, const DiracSpinor &psi_d,
+  static double Rk_abcd_any(const DiracSpinor &Fa, const DiracSpinor &Fb,
+                            const DiracSpinor &Fc, const DiracSpinor &Fd,
                             const int k);
-  static double Qk_abcd_any(const DiracSpinor &psi_a, const DiracSpinor &psi_b,
-                            const DiracSpinor &psi_c, const DiracSpinor &psi_d,
+  static double Qk_abcd_any(const DiracSpinor &Fa, const DiracSpinor &Fb,
+                            const DiracSpinor &Fc, const DiracSpinor &Fd,
                             const int k);
   static double Zk_abcd_any(const DiracSpinor &Fa, const DiracSpinor &Fb,
                             const DiracSpinor &Fc, const DiracSpinor &Fd,
                             const int k);
 
-  static DiracSpinor Qk_abcd_rhs(const DiracSpinor &psi_a,
-                                 const DiracSpinor &psi_b,
-                                 const DiracSpinor &psi_c,
-                                 const DiracSpinor &psi_d, const int k);
-  static DiracSpinor Rk_abcd_rhs(const DiracSpinor &psi_a,
-                                 const DiracSpinor &psi_b,
-                                 const DiracSpinor &psi_c,
-                                 const DiracSpinor &psi_d, const int k);
+  static DiracSpinor Qk_abcd_rhs(const DiracSpinor &Fa, const DiracSpinor &Fb,
+                                 const DiracSpinor &Fc, const DiracSpinor &Fd,
+                                 const int k);
+  static DiracSpinor Rk_abcd_rhs(const DiracSpinor &Fa, const DiracSpinor &Fb,
+                                 const DiracSpinor &Fc, const DiracSpinor &Fd,
+                                 const int k);
 
   // getters
 
@@ -88,9 +80,9 @@
   void calculate_angular(int ki);
 
   // write another that returns pair <int, bool> = <index, val?> ?
-  std::size_t find_valence_index(const DiracSpinor &phi) const;
-  std::size_t find_core_index(const DiracSpinor &phi) const;
-  std::size_t find_either_index(const DiracSpinor &phi, bool &valenceQ) const;
+  std::size_t find_valence_index(const DiracSpinor &Fa) const;
+  std::size_t find_core_index(const DiracSpinor &Fa) const;
+  std::size_t find_either_index(const DiracSpinor &Fa, bool &valenceQ) const;
 
   const std::vector<std::vector<double>> &get_y_abk(std::size_t a,
                                                     std::size_t b) const;
