--- conflicted
+++ resolved
@@ -820,19 +820,11 @@
         of << "\"infty MeV\"   ";
     }
     of << "\n";
-<<<<<<< HEAD
-    for (int imx = 0; imx < mxgrid.ngp; imx++) {
+    for (size_t imx = 0; imx < mxgrid.ngp; imx++) {
       of << std::scientific << std::setprecision(4);
       of << mxgrid.r[imx] * M_to_GeV << " ";
-      for (int imv = 0; imv < mvgrid.ngp; imv++) {
+      for (size_t imv = 0; imv < mvgrid.ngp; imv++) {
         of << std::scientific << std::setprecision(4) << rate[imv][imx] << " ";
-=======
-    for (size_t imx = 0; imx < mxgrid.ngp; imx++) {
-      of << std::fixed << std::setprecision(2);
-      of << mxgrid.r[imx] * M_to_GeV << " ";
-      for (size_t imv = 0; imv < mvgrid.ngp; imv++) {
-        of << std::scientific << std::setprecision(2) << rate[imv][imx] << " ";
->>>>>>> 107b61f3
       }
       of << "\n";
     }
@@ -855,19 +847,11 @@
          << " GeV\"   ";
     }
     of << "\n";
-<<<<<<< HEAD
-    for (int imv = 0; imv < mvgrid.ngp; imv++) {
+    for (size_t imv = 0; imv < mvgrid.ngp; imv++) {
       of << std::scientific << std::setprecision(4);
       of << mvgrid.r[imv] * M_to_MeV << " ";
-      for (int imx = 0; imx < mxgrid.ngp; imx++) {
+      for (size_t imx = 0; imx < mxgrid.ngp; imx++) {
         of << std::scientific << std::setprecision(4) << rate[imv][imx] << " ";
-=======
-    for (size_t imv = 0; imv < mvgrid.ngp; imv++) {
-      of << std::fixed << std::setprecision(2);
-      of << mvgrid.r[imv] * M_to_MeV << " ";
-      for (size_t imx = 0; imx < mxgrid.ngp; imx++) {
-        of << std::scientific << std::setprecision(2) << rate[imv][imx] << " ";
->>>>>>> 107b61f3
       }
       of << "\n";
     }
