--- conflicted
+++ resolved
@@ -470,19 +470,8 @@
   const auto tCC = tCbd * tCac;
   const auto m1tk = Angular::evenQ(k) ? 1 : -1;
   if (tCC == 0) //?????
-<<<<<<< HEAD
     return DiracSpinor(0, kappa_v, Fb.rgrid);
   return (m1tk * tCC) * Rkv_bcd(kappa_v, Fc, ykbd);
-  // auto Rkv =
-  //     tCC == 0 ? DiracSpinor(0, kappa_v, Fb.rgrid) : Rkv_bcd(kappa_v, Fc,
-  //     ykbd);
-  // // const auto m1tk = Angular::evenQ(k) ? 1 : -1;
-  // Rkv.scale(m1tk * tCC);
-  // return Rkv;
-=======
-    return DiracSpinor(0, kappa_v, *(Fb.p_rgrid));
-  return (m1tk * tCC) * Rkv_bcd(kappa_v, Fc, ykbd);
->>>>>>> 58cd26d9
 }
 
 //******************************************************************************
